--- conflicted
+++ resolved
@@ -1399,44 +1399,9 @@
                             let hovered = mouse_state.hovered();
 
                             enum Tab {}
-<<<<<<< HEAD
-                            MouseEventHandler::<Tab, Pane>::new(ix, cx, |_, cx| {
-                                Self::render_tab::<Pane>(
-                                    &item,
-                                    pane.clone(),
-                                    ix == 0,
-                                    detail,
-                                    hovered,
-                                    tab_style,
-                                    cx,
-                                )
-                            })
-                            .on_down(MouseButton::Left, move |_, _, cx| {
-                                cx.dispatch_action(ActivateItem(ix));
-                            })
-                            .on_click(MouseButton::Middle, {
-                                let item = item.clone();
-                                let pane = pane.clone();
-                                move |_, _, cx| {
-                                    cx.dispatch_action(CloseItemById {
-                                        item_id: item.id(),
-                                        pane: pane.clone(),
-                                    })
-                                }
-                            })
-                            .on_down(MouseButton::Right, move |e, _, cx| {
-                                let item = item.clone();
-                                cx.dispatch_action(DeployTabContextMenu {
-                                    position: e.position,
-                                    item_id: item.id(),
-                                    pane: pane.clone(),
-                                });
-                            })
-                            .boxed()
-=======
                             let mouse_event_handler =
-                                MouseEventHandler::<Tab>::new(ix, cx, |_, cx| {
-                                    Self::render_tab(
+                                MouseEventHandler::<Tab, Pane>::new(ix, cx, |_, cx| {
+                                    Self::render_tab::<Pane>(
                                         &item,
                                         pane.clone(),
                                         ix == 0,
@@ -1446,13 +1411,13 @@
                                         cx,
                                     )
                                 })
-                                .on_down(MouseButton::Left, move |_, cx| {
+                                .on_down(MouseButton::Left, move |_, _, cx| {
                                     cx.dispatch_action(ActivateItem(ix));
                                 })
                                 .on_click(MouseButton::Middle, {
                                     let item = item.clone();
                                     let pane = pane.clone();
-                                    move |_, cx: &mut EventContext| {
+                                    move |_, _, cx| {
                                         cx.dispatch_action(CloseItemById {
                                             item_id: item.id(),
                                             pane: pane.clone(),
@@ -1461,7 +1426,7 @@
                                 })
                                 .on_down(
                                     MouseButton::Right,
-                                    move |e, cx| {
+                                    move |e, _, cx| {
                                         let item = item.clone();
                                         cx.dispatch_action(DeployTabContextMenu {
                                             position: e.position,
@@ -1473,7 +1438,7 @@
 
                             if let Some(tab_tooltip_text) = tab_tooltip_text {
                                 return mouse_event_handler
-                                    .with_tooltip::<Self, _>(
+                                    .with_tooltip::<Self>(
                                         ix,
                                         tab_tooltip_text,
                                         None,
@@ -1484,7 +1449,6 @@
                             }
 
                             mouse_event_handler.boxed()
->>>>>>> 21e39e75
                         }
                     });
 
