use crate::{
    editor_settings::SeedQuerySetting, persistence::DB, scroll::ScrollAnchor, Anchor, Autoscroll,
    Editor, EditorEvent, EditorSettings, ExcerptId, ExcerptRange, MultiBuffer, MultiBufferSnapshot,
    NavigationData, SearchWithinRange, ToPoint as _,
};
use anyhow::{anyhow, Context as _, Result};
use collections::HashSet;
use futures::future::try_join_all;
use git::repository::GitFileStatus;
use gpui::{
    point, AnyElement, AppContext, AsyncWindowContext, Context, Entity, EntityId, EventEmitter,
    IntoElement, Model, ParentElement, Pixels, SharedString, Styled, Task, View, ViewContext,
    VisualContext, WeakView, WindowContext,
};
use language::{
    proto::serialize_anchor as serialize_text_anchor, Bias, Buffer, CharKind, Point, SelectionGoal,
};
use multi_buffer::AnchorRangeExt;
use project::{
    project_settings::ProjectSettings, search::SearchQuery, FormatTrigger, Item as _, Project,
    ProjectPath,
};
use rpc::proto::{self, update_view, PeerId};
use settings::Settings;
<<<<<<< HEAD
use workspace::item::{ItemSettings, SerializableItem, TabContentParams};
=======
use workspace::item::{Dedup, ItemSettings, TabContentParams};
>>>>>>> 85bc2339

use std::{
    any::TypeId,
    borrow::Cow,
    cmp::{self, Ordering},
    iter,
    ops::Range,
    path::Path,
    sync::Arc,
};
use text::{BufferId, Selection};
use theme::{Theme, ThemeSettings};
use ui::{h_flex, prelude::*, Label};
use util::{paths::PathExt, ResultExt, TryFutureExt};
use workspace::item::{BreadcrumbText, FollowEvent};
use workspace::{
    item::{FollowableItem, Item, ItemEvent, ProjectItem},
    searchable::{Direction, SearchEvent, SearchableItem, SearchableItemHandle},
    ItemId, ItemNavHistory, Pane, ToolbarItemLocation, ViewId, Workspace, WorkspaceId,
};

pub const MAX_TAB_TITLE_LEN: usize = 24;

impl FollowableItem for Editor {
    fn remote_id(&self) -> Option<ViewId> {
        self.remote_id
    }

    fn from_state_proto(
        workspace: View<Workspace>,
        remote_id: ViewId,
        state: &mut Option<proto::view::Variant>,
        cx: &mut WindowContext,
    ) -> Option<Task<Result<View<Self>>>> {
        let project = workspace.read(cx).project().to_owned();
        let Some(proto::view::Variant::Editor(_)) = state else {
            return None;
        };
        let Some(proto::view::Variant::Editor(state)) = state.take() else {
            unreachable!()
        };

        let replica_id = project.read(cx).replica_id();
        let buffer_ids = state
            .excerpts
            .iter()
            .map(|excerpt| excerpt.buffer_id)
            .collect::<HashSet<_>>();
        let buffers = project.update(cx, |project, cx| {
            buffer_ids
                .iter()
                .map(|id| BufferId::new(*id).map(|id| project.open_buffer_by_id(id, cx)))
                .collect::<Result<Vec<_>>>()
        });

        Some(cx.spawn(|mut cx| async move {
            let mut buffers = futures::future::try_join_all(buffers?)
                .await
                .debug_assert_ok("leaders don't share views for unshared buffers")?;

            let editor = cx.update(|cx| {
                let multibuffer = cx.new_model(|cx| {
                    let mut multibuffer;
                    if state.singleton && buffers.len() == 1 {
                        multibuffer = MultiBuffer::singleton(buffers.pop().unwrap(), cx)
                    } else {
                        multibuffer = MultiBuffer::new(replica_id, project.read(cx).capability());
                        let mut excerpts = state.excerpts.into_iter().peekable();
                        while let Some(excerpt) = excerpts.peek() {
                            let Ok(buffer_id) = BufferId::new(excerpt.buffer_id) else {
                                continue;
                            };
                            let buffer_excerpts = iter::from_fn(|| {
                                let excerpt = excerpts.peek()?;
                                (excerpt.buffer_id == u64::from(buffer_id))
                                    .then(|| excerpts.next().unwrap())
                            });
                            let buffer =
                                buffers.iter().find(|b| b.read(cx).remote_id() == buffer_id);
                            if let Some(buffer) = buffer {
                                multibuffer.push_excerpts(
                                    buffer.clone(),
                                    buffer_excerpts.filter_map(deserialize_excerpt_range),
                                    cx,
                                );
                            }
                        }
                    };

                    if let Some(title) = &state.title {
                        multibuffer = multibuffer.with_title(title.clone())
                    }

                    multibuffer
                });

                cx.new_view(|cx| {
                    let mut editor =
                        Editor::for_multibuffer(multibuffer, Some(project.clone()), true, cx);
                    editor.remote_id = Some(remote_id);
                    editor
                })
            })?;

            update_editor_from_message(
                editor.downgrade(),
                project,
                proto::update_view::Editor {
                    selections: state.selections,
                    pending_selection: state.pending_selection,
                    scroll_top_anchor: state.scroll_top_anchor,
                    scroll_x: state.scroll_x,
                    scroll_y: state.scroll_y,
                    ..Default::default()
                },
                &mut cx,
            )
            .await?;

            Ok(editor)
        }))
    }

    fn set_leader_peer_id(&mut self, leader_peer_id: Option<PeerId>, cx: &mut ViewContext<Self>) {
        self.leader_peer_id = leader_peer_id;
        if self.leader_peer_id.is_some() {
            self.buffer.update(cx, |buffer, cx| {
                buffer.remove_active_selections(cx);
            });
        } else if self.focus_handle.is_focused(cx) {
            self.buffer.update(cx, |buffer, cx| {
                buffer.set_active_selections(
                    &self.selections.disjoint_anchors(),
                    self.selections.line_mode,
                    self.cursor_shape,
                    cx,
                );
            });
        }
        cx.notify();
    }

    fn to_state_proto(&self, cx: &WindowContext) -> Option<proto::view::Variant> {
        let buffer = self.buffer.read(cx);
        if buffer
            .as_singleton()
            .and_then(|buffer| buffer.read(cx).file())
            .map_or(false, |file| file.is_private())
        {
            return None;
        }

        let scroll_anchor = self.scroll_manager.anchor();
        let excerpts = buffer
            .read(cx)
            .excerpts()
            .map(|(id, buffer, range)| proto::Excerpt {
                id: id.to_proto(),
                buffer_id: buffer.remote_id().into(),
                context_start: Some(serialize_text_anchor(&range.context.start)),
                context_end: Some(serialize_text_anchor(&range.context.end)),
                primary_start: range
                    .primary
                    .as_ref()
                    .map(|range| serialize_text_anchor(&range.start)),
                primary_end: range
                    .primary
                    .as_ref()
                    .map(|range| serialize_text_anchor(&range.end)),
            })
            .collect();

        Some(proto::view::Variant::Editor(proto::view::Editor {
            singleton: buffer.is_singleton(),
            title: (!buffer.is_singleton()).then(|| buffer.title(cx).into()),
            excerpts,
            scroll_top_anchor: Some(serialize_anchor(&scroll_anchor.anchor)),
            scroll_x: scroll_anchor.offset.x,
            scroll_y: scroll_anchor.offset.y,
            selections: self
                .selections
                .disjoint_anchors()
                .iter()
                .map(serialize_selection)
                .collect(),
            pending_selection: self
                .selections
                .pending_anchor()
                .as_ref()
                .map(serialize_selection),
        }))
    }

    fn to_follow_event(event: &EditorEvent) -> Option<workspace::item::FollowEvent> {
        match event {
            EditorEvent::Edited { .. } => Some(FollowEvent::Unfollow),
            EditorEvent::SelectionsChanged { local }
            | EditorEvent::ScrollPositionChanged { local, .. } => {
                if *local {
                    Some(FollowEvent::Unfollow)
                } else {
                    None
                }
            }
            _ => None,
        }
    }

    fn add_event_to_update_proto(
        &self,
        event: &EditorEvent,
        update: &mut Option<proto::update_view::Variant>,
        cx: &WindowContext,
    ) -> bool {
        let update =
            update.get_or_insert_with(|| proto::update_view::Variant::Editor(Default::default()));

        match update {
            proto::update_view::Variant::Editor(update) => match event {
                EditorEvent::ExcerptsAdded {
                    buffer,
                    predecessor,
                    excerpts,
                } => {
                    let buffer_id = buffer.read(cx).remote_id();
                    let mut excerpts = excerpts.iter();
                    if let Some((id, range)) = excerpts.next() {
                        update.inserted_excerpts.push(proto::ExcerptInsertion {
                            previous_excerpt_id: Some(predecessor.to_proto()),
                            excerpt: serialize_excerpt(buffer_id, id, range),
                        });
                        update.inserted_excerpts.extend(excerpts.map(|(id, range)| {
                            proto::ExcerptInsertion {
                                previous_excerpt_id: None,
                                excerpt: serialize_excerpt(buffer_id, id, range),
                            }
                        }))
                    }
                    true
                }
                EditorEvent::ExcerptsRemoved { ids } => {
                    update
                        .deleted_excerpts
                        .extend(ids.iter().map(ExcerptId::to_proto));
                    true
                }
                EditorEvent::ScrollPositionChanged { autoscroll, .. } if !autoscroll => {
                    let scroll_anchor = self.scroll_manager.anchor();
                    update.scroll_top_anchor = Some(serialize_anchor(&scroll_anchor.anchor));
                    update.scroll_x = scroll_anchor.offset.x;
                    update.scroll_y = scroll_anchor.offset.y;
                    true
                }
                EditorEvent::SelectionsChanged { .. } => {
                    update.selections = self
                        .selections
                        .disjoint_anchors()
                        .iter()
                        .map(serialize_selection)
                        .collect();
                    update.pending_selection = self
                        .selections
                        .pending_anchor()
                        .as_ref()
                        .map(serialize_selection);
                    true
                }
                _ => false,
            },
        }
    }

    fn apply_update_proto(
        &mut self,
        project: &Model<Project>,
        message: update_view::Variant,
        cx: &mut ViewContext<Self>,
    ) -> Task<Result<()>> {
        let update_view::Variant::Editor(message) = message;
        let project = project.clone();
        cx.spawn(|this, mut cx| async move {
            update_editor_from_message(this, project, message, &mut cx).await
        })
    }

    fn is_project_item(&self, _cx: &WindowContext) -> bool {
        true
    }

    fn dedup(&self, existing: &Self, cx: &WindowContext) -> Option<Dedup> {
        let self_singleton = self.buffer.read(cx).as_singleton()?;
        let other_singleton = existing.buffer.read(cx).as_singleton()?;
        if self_singleton == other_singleton {
            Some(Dedup::KeepExisting)
        } else {
            None
        }
    }
}

async fn update_editor_from_message(
    this: WeakView<Editor>,
    project: Model<Project>,
    message: proto::update_view::Editor,
    cx: &mut AsyncWindowContext,
) -> Result<()> {
    // Open all of the buffers of which excerpts were added to the editor.
    let inserted_excerpt_buffer_ids = message
        .inserted_excerpts
        .iter()
        .filter_map(|insertion| Some(insertion.excerpt.as_ref()?.buffer_id))
        .collect::<HashSet<_>>();
    let inserted_excerpt_buffers = project.update(cx, |project, cx| {
        inserted_excerpt_buffer_ids
            .into_iter()
            .map(|id| BufferId::new(id).map(|id| project.open_buffer_by_id(id, cx)))
            .collect::<Result<Vec<_>>>()
    })??;
    let _inserted_excerpt_buffers = try_join_all(inserted_excerpt_buffers).await?;

    // Update the editor's excerpts.
    this.update(cx, |editor, cx| {
        editor.buffer.update(cx, |multibuffer, cx| {
            let mut removed_excerpt_ids = message
                .deleted_excerpts
                .into_iter()
                .map(ExcerptId::from_proto)
                .collect::<Vec<_>>();
            removed_excerpt_ids.sort_by({
                let multibuffer = multibuffer.read(cx);
                move |a, b| a.cmp(&b, &multibuffer)
            });

            let mut insertions = message.inserted_excerpts.into_iter().peekable();
            while let Some(insertion) = insertions.next() {
                let Some(excerpt) = insertion.excerpt else {
                    continue;
                };
                let Some(previous_excerpt_id) = insertion.previous_excerpt_id else {
                    continue;
                };
                let buffer_id = BufferId::new(excerpt.buffer_id)?;
                let Some(buffer) = project.read(cx).buffer_for_id(buffer_id, cx) else {
                    continue;
                };

                let adjacent_excerpts = iter::from_fn(|| {
                    let insertion = insertions.peek()?;
                    if insertion.previous_excerpt_id.is_none()
                        && insertion.excerpt.as_ref()?.buffer_id == u64::from(buffer_id)
                    {
                        insertions.next()?.excerpt
                    } else {
                        None
                    }
                });

                multibuffer.insert_excerpts_with_ids_after(
                    ExcerptId::from_proto(previous_excerpt_id),
                    buffer,
                    [excerpt]
                        .into_iter()
                        .chain(adjacent_excerpts)
                        .filter_map(|excerpt| {
                            Some((
                                ExcerptId::from_proto(excerpt.id),
                                deserialize_excerpt_range(excerpt)?,
                            ))
                        }),
                    cx,
                );
            }

            multibuffer.remove_excerpts(removed_excerpt_ids, cx);
            Result::<(), anyhow::Error>::Ok(())
        })
    })??;

    // Deserialize the editor state.
    let (selections, pending_selection, scroll_top_anchor) = this.update(cx, |editor, cx| {
        let buffer = editor.buffer.read(cx).read(cx);
        let selections = message
            .selections
            .into_iter()
            .filter_map(|selection| deserialize_selection(&buffer, selection))
            .collect::<Vec<_>>();
        let pending_selection = message
            .pending_selection
            .and_then(|selection| deserialize_selection(&buffer, selection));
        let scroll_top_anchor = message
            .scroll_top_anchor
            .and_then(|anchor| deserialize_anchor(&buffer, anchor));
        anyhow::Ok((selections, pending_selection, scroll_top_anchor))
    })??;

    // Wait until the buffer has received all of the operations referenced by
    // the editor's new state.
    this.update(cx, |editor, cx| {
        editor.buffer.update(cx, |buffer, cx| {
            buffer.wait_for_anchors(
                selections
                    .iter()
                    .chain(pending_selection.as_ref())
                    .flat_map(|selection| [selection.start, selection.end])
                    .chain(scroll_top_anchor),
                cx,
            )
        })
    })?
    .await?;

    // Update the editor's state.
    this.update(cx, |editor, cx| {
        if !selections.is_empty() || pending_selection.is_some() {
            editor.set_selections_from_remote(selections, pending_selection, cx);
            editor.request_autoscroll_remotely(Autoscroll::newest(), cx);
        } else if let Some(scroll_top_anchor) = scroll_top_anchor {
            editor.set_scroll_anchor_remote(
                ScrollAnchor {
                    anchor: scroll_top_anchor,
                    offset: point(message.scroll_x, message.scroll_y),
                },
                cx,
            );
        }
    })?;
    Ok(())
}

fn serialize_excerpt(
    buffer_id: BufferId,
    id: &ExcerptId,
    range: &ExcerptRange<language::Anchor>,
) -> Option<proto::Excerpt> {
    Some(proto::Excerpt {
        id: id.to_proto(),
        buffer_id: buffer_id.into(),
        context_start: Some(serialize_text_anchor(&range.context.start)),
        context_end: Some(serialize_text_anchor(&range.context.end)),
        primary_start: range
            .primary
            .as_ref()
            .map(|r| serialize_text_anchor(&r.start)),
        primary_end: range
            .primary
            .as_ref()
            .map(|r| serialize_text_anchor(&r.end)),
    })
}

fn serialize_selection(selection: &Selection<Anchor>) -> proto::Selection {
    proto::Selection {
        id: selection.id as u64,
        start: Some(serialize_anchor(&selection.start)),
        end: Some(serialize_anchor(&selection.end)),
        reversed: selection.reversed,
    }
}

fn serialize_anchor(anchor: &Anchor) -> proto::EditorAnchor {
    proto::EditorAnchor {
        excerpt_id: anchor.excerpt_id.to_proto(),
        anchor: Some(serialize_text_anchor(&anchor.text_anchor)),
    }
}

fn deserialize_excerpt_range(excerpt: proto::Excerpt) -> Option<ExcerptRange<language::Anchor>> {
    let context = {
        let start = language::proto::deserialize_anchor(excerpt.context_start?)?;
        let end = language::proto::deserialize_anchor(excerpt.context_end?)?;
        start..end
    };
    let primary = excerpt
        .primary_start
        .zip(excerpt.primary_end)
        .and_then(|(start, end)| {
            let start = language::proto::deserialize_anchor(start)?;
            let end = language::proto::deserialize_anchor(end)?;
            Some(start..end)
        });
    Some(ExcerptRange { context, primary })
}

fn deserialize_selection(
    buffer: &MultiBufferSnapshot,
    selection: proto::Selection,
) -> Option<Selection<Anchor>> {
    Some(Selection {
        id: selection.id as usize,
        start: deserialize_anchor(buffer, selection.start?)?,
        end: deserialize_anchor(buffer, selection.end?)?,
        reversed: selection.reversed,
        goal: SelectionGoal::None,
    })
}

fn deserialize_anchor(buffer: &MultiBufferSnapshot, anchor: proto::EditorAnchor) -> Option<Anchor> {
    let excerpt_id = ExcerptId::from_proto(anchor.excerpt_id);
    Some(Anchor {
        excerpt_id,
        text_anchor: language::proto::deserialize_anchor(anchor.anchor?)?,
        buffer_id: buffer.buffer_id_for_excerpt(excerpt_id),
    })
}

impl Item for Editor {
    type Event = EditorEvent;

    fn navigate(&mut self, data: Box<dyn std::any::Any>, cx: &mut ViewContext<Self>) -> bool {
        if let Ok(data) = data.downcast::<NavigationData>() {
            let newest_selection = self.selections.newest::<Point>(cx);
            let buffer = self.buffer.read(cx).read(cx);
            let offset = if buffer.can_resolve(&data.cursor_anchor) {
                data.cursor_anchor.to_point(&buffer)
            } else {
                buffer.clip_point(data.cursor_position, Bias::Left)
            };

            let mut scroll_anchor = data.scroll_anchor;
            if !buffer.can_resolve(&scroll_anchor.anchor) {
                scroll_anchor.anchor = buffer.anchor_before(
                    buffer.clip_point(Point::new(data.scroll_top_row, 0), Bias::Left),
                );
            }

            drop(buffer);

            if newest_selection.head() == offset {
                false
            } else {
                let nav_history = self.nav_history.take();
                self.set_scroll_anchor(scroll_anchor, cx);
                self.change_selections(Some(Autoscroll::fit()), cx, |s| {
                    s.select_ranges([offset..offset])
                });
                self.nav_history = nav_history;
                true
            }
        } else {
            false
        }
    }

    fn tab_tooltip_text(&self, cx: &AppContext) -> Option<SharedString> {
        let file_path = self
            .buffer()
            .read(cx)
            .as_singleton()?
            .read(cx)
            .file()
            .and_then(|f| f.as_local())?
            .abs_path(cx);

        let file_path = file_path.compact().to_string_lossy().to_string();

        Some(file_path.into())
    }

    fn telemetry_event_text(&self) -> Option<&'static str> {
        None
    }

    fn tab_description(&self, detail: usize, cx: &AppContext) -> Option<SharedString> {
        let path = path_for_buffer(&self.buffer, detail, true, cx)?;
        Some(path.to_string_lossy().to_string().into())
    }

    fn tab_content(&self, params: TabContentParams, cx: &WindowContext) -> AnyElement {
        let label_color = if ItemSettings::get_global(cx).git_status {
            self.buffer()
                .read(cx)
                .as_singleton()
                .and_then(|buffer| buffer.read(cx).project_path(cx))
                .and_then(|path| self.project.as_ref()?.read(cx).entry_for_path(&path, cx))
                .map(|entry| {
                    entry_git_aware_label_color(entry.git_status, entry.is_ignored, params.selected)
                })
                .unwrap_or_else(|| entry_label_color(params.selected))
        } else {
            entry_label_color(params.selected)
        };

        let description = params.detail.and_then(|detail| {
            let path = path_for_buffer(&self.buffer, detail, false, cx)?;
            let description = path.to_string_lossy();
            let description = description.trim();

            if description.is_empty() {
                return None;
            }

            Some(util::truncate_and_trailoff(&description, MAX_TAB_TITLE_LEN))
        });

        h_flex()
            .gap_2()
            .child(
                Label::new(self.title(cx).to_string())
                    .color(label_color)
                    .italic(params.preview),
            )
            .when_some(description, |this, description| {
                this.child(
                    Label::new(description)
                        .size(LabelSize::XSmall)
                        .color(Color::Muted),
                )
            })
            .into_any_element()
    }

    fn for_each_project_item(
        &self,
        cx: &AppContext,
        f: &mut dyn FnMut(EntityId, &dyn project::Item),
    ) {
        self.buffer
            .read(cx)
            .for_each_buffer(|buffer| f(buffer.entity_id(), buffer.read(cx)));
    }

    fn is_singleton(&self, cx: &AppContext) -> bool {
        self.buffer.read(cx).is_singleton()
    }

    fn clone_on_split(
        &self,
        _workspace_id: Option<WorkspaceId>,
        cx: &mut ViewContext<Self>,
    ) -> Option<View<Editor>>
    where
        Self: Sized,
    {
        Some(cx.new_view(|cx| self.clone(cx)))
    }

    fn set_nav_history(&mut self, history: ItemNavHistory, _: &mut ViewContext<Self>) {
        self.nav_history = Some(history);
    }

    fn deactivated(&mut self, cx: &mut ViewContext<Self>) {
        let selection = self.selections.newest_anchor();
        self.push_to_nav_history(selection.head(), None, cx);
    }

    fn workspace_deactivated(&mut self, cx: &mut ViewContext<Self>) {
        self.hide_hovered_link(cx);
    }

    fn is_dirty(&self, cx: &AppContext) -> bool {
        self.buffer().read(cx).read(cx).is_dirty()
    }

    fn has_conflict(&self, cx: &AppContext) -> bool {
        self.buffer().read(cx).read(cx).has_conflict()
    }

    fn can_save(&self, cx: &AppContext) -> bool {
        let buffer = &self.buffer().read(cx);
        if let Some(buffer) = buffer.as_singleton() {
            buffer.read(cx).project_path(cx).is_some()
        } else {
            true
        }
    }

    fn save(
        &mut self,
        format: bool,
        project: Model<Project>,
        cx: &mut ViewContext<Self>,
    ) -> Task<Result<()>> {
        self.report_editor_event("save", None, cx);
        let buffers = self.buffer().clone().read(cx).all_buffers();
        cx.spawn(|this, mut cx| async move {
            if format {
                this.update(&mut cx, |editor, cx| {
                    editor.perform_format(project.clone(), FormatTrigger::Save, cx)
                })?
                .await?;
            }

            if buffers.len() == 1 {
                // Apply full save routine for singleton buffers, to allow to `touch` the file via the editor.
                project
                    .update(&mut cx, |project, cx| project.save_buffers(buffers, cx))?
                    .await?;
            } else {
                // For multi-buffers, only format and save the buffers with changes.
                // For clean buffers, we simulate saving by calling `Buffer::did_save`,
                // so that language servers or other downstream listeners of save events get notified.
                let (dirty_buffers, clean_buffers) = buffers.into_iter().partition(|buffer| {
                    buffer
                        .update(&mut cx, |buffer, _| {
                            buffer.is_dirty() || buffer.has_conflict()
                        })
                        .unwrap_or(false)
                });

                project
                    .update(&mut cx, |project, cx| {
                        project.save_buffers(dirty_buffers, cx)
                    })?
                    .await?;
                for buffer in clean_buffers {
                    buffer
                        .update(&mut cx, |buffer, cx| {
                            let version = buffer.saved_version().clone();
                            let mtime = buffer.saved_mtime();
                            buffer.did_save(version, mtime, cx);
                        })
                        .ok();
                }
            }

            Ok(())
        })
    }

    fn save_as(
        &mut self,
        project: Model<Project>,
        path: ProjectPath,
        cx: &mut ViewContext<Self>,
    ) -> Task<Result<()>> {
        let buffer = self
            .buffer()
            .read(cx)
            .as_singleton()
            .expect("cannot call save_as on an excerpt list");

        let file_extension = path
            .path
            .extension()
            .map(|a| a.to_string_lossy().to_string());
        self.report_editor_event("save", file_extension, cx);

        project.update(cx, |project, cx| project.save_buffer_as(buffer, path, cx))
    }

    fn reload(&mut self, project: Model<Project>, cx: &mut ViewContext<Self>) -> Task<Result<()>> {
        let buffer = self.buffer().clone();
        let buffers = self.buffer.read(cx).all_buffers();
        let reload_buffers =
            project.update(cx, |project, cx| project.reload_buffers(buffers, true, cx));
        cx.spawn(|this, mut cx| async move {
            let transaction = reload_buffers.log_err().await;
            this.update(&mut cx, |editor, cx| {
                editor.request_autoscroll(Autoscroll::fit(), cx)
            })?;
            buffer
                .update(&mut cx, |buffer, cx| {
                    if let Some(transaction) = transaction {
                        if !buffer.is_singleton() {
                            buffer.push_transaction(&transaction.0, cx);
                        }
                    }
                })
                .ok();
            Ok(())
        })
    }

    fn as_searchable(&self, handle: &View<Self>) -> Option<Box<dyn SearchableItemHandle>> {
        Some(Box::new(handle.clone()))
    }

    fn pixel_position_of_cursor(&self, _: &AppContext) -> Option<gpui::Point<Pixels>> {
        self.pixel_position_of_newest_cursor
    }

    fn breadcrumb_location(&self) -> ToolbarItemLocation {
        if self.show_breadcrumbs {
            ToolbarItemLocation::PrimaryLeft
        } else {
            ToolbarItemLocation::Hidden
        }
    }

    fn breadcrumbs(&self, variant: &Theme, cx: &AppContext) -> Option<Vec<BreadcrumbText>> {
        let cursor = self.selections.newest_anchor().head();
        let multibuffer = &self.buffer().read(cx);
        let (buffer_id, symbols) =
            multibuffer.symbols_containing(cursor, Some(&variant.syntax()), cx)?;
        let buffer = multibuffer.buffer(buffer_id)?;

        let buffer = buffer.read(cx);
        let text = self.breadcrumb_header.clone().unwrap_or_else(|| {
            buffer
                .snapshot()
                .resolve_file_path(
                    cx,
                    self.project
                        .as_ref()
                        .map(|project| project.read(cx).visible_worktrees(cx).count() > 1)
                        .unwrap_or_default(),
                )
                .map(|path| path.to_string_lossy().to_string())
                .unwrap_or_else(|| "untitled".to_string())
        });

        let settings = ThemeSettings::get_global(cx);

        let mut breadcrumbs = vec![BreadcrumbText {
            text,
            highlights: None,
            font: Some(settings.buffer_font.clone()),
        }];

        breadcrumbs.extend(symbols.into_iter().map(|symbol| BreadcrumbText {
            text: symbol.text,
            highlights: Some(symbol.highlight_ranges),
            font: Some(settings.buffer_font.clone()),
        }));
        Some(breadcrumbs)
    }

    fn added_to_workspace(&mut self, workspace: &mut Workspace, _: &mut ViewContext<Self>) {
        self.workspace = Some((workspace.weak_handle(), workspace.database_id()));
    }

    fn to_item_events(event: &EditorEvent, mut f: impl FnMut(ItemEvent)) {
        match event {
            EditorEvent::Closed => f(ItemEvent::CloseItem),

            EditorEvent::Saved | EditorEvent::TitleChanged => {
                f(ItemEvent::UpdateTab);
                f(ItemEvent::UpdateBreadcrumbs);
            }

            EditorEvent::Reparsed(_) => {
                f(ItemEvent::UpdateBreadcrumbs);
            }

            EditorEvent::SelectionsChanged { local } if *local => {
                f(ItemEvent::UpdateBreadcrumbs);
            }

            EditorEvent::DirtyChanged => {
                f(ItemEvent::UpdateTab);
            }

            EditorEvent::BufferEdited => {
                f(ItemEvent::Edit);
                f(ItemEvent::UpdateBreadcrumbs);
            }

            EditorEvent::ExcerptsAdded { .. } | EditorEvent::ExcerptsRemoved { .. } => {
                f(ItemEvent::Edit);
            }

            _ => {}
        }
    }
}

impl SerializableItem for Editor {
    fn serialized_item_kind() -> &'static str {
        "Editor"
    }

    fn cleanup(
        workspace_id: WorkspaceId,
        alive_items: Vec<ItemId>,
        cx: &mut WindowContext,
    ) -> Task<Result<()>> {
        cx.spawn(|_| DB.delete_unloaded_items(workspace_id, alive_items))
    }

    fn deserialize(
        project: Model<Project>,
        _workspace: WeakView<Workspace>,
        workspace_id: workspace::WorkspaceId,
        item_id: ItemId,
        cx: &mut ViewContext<Pane>,
    ) -> Task<Result<View<Self>>> {
<<<<<<< HEAD
        let path_content_language = match DB
            .get_path_and_contents(item_id, workspace_id)
            .context("Failed to query editor state")
        {
            Ok(Some((path, content, language))) => {
                if ProjectSettings::get_global(cx)
                    .session
                    .restore_unsaved_buffers
                {
                    (path, content, language)
                } else {
                    (path, None, None)
                }
            }
            Ok(None) => {
                return Task::ready(Err(anyhow!("No path or contents found for buffer")));
            }
            Err(error) => {
                return Task::ready(Err(error));
            }
        };
=======
        let project_item: Result<_> = project.update(cx, |project, cx| {
            // Look up the path with this key associated, create a self with that path
            let path = DB
                .get_path(item_id, workspace_id)?
                .context("No path stored for this editor")?;

            let (worktree, path) = project
                .find_worktree(&path, cx)
                .with_context(|| format!("No worktree for path: {path:?}"))?;
            let project_path = ProjectPath {
                worktree_id: worktree.read(cx).id(),
                path: path.into(),
            };
>>>>>>> 85bc2339

        match path_content_language {
            (None, Some(content), language_name) => cx.spawn(|_, mut cx| async move {
                let language = if let Some(language_name) = language_name {
                    let language_registry =
                        project.update(&mut cx, |project, _| project.languages().clone())?;

                    Some(language_registry.language_for_name(&language_name).await?)
                } else {
                    None
                };

                // First create the empty buffer
                let buffer = project.update(&mut cx, |project, cx| {
                    project.create_local_buffer("", language, cx)
                })?;

                // Then set the text so that the language is set correctly
                buffer.update(&mut cx, |buffer, cx| {
                    buffer.set_text(content, cx);
                })?;

                cx.new_view(|cx| {
                    let mut editor = Editor::for_buffer(buffer, Some(project), cx);
                    editor.read_scroll_position_from_db(item_id, workspace_id, cx);
                    editor
                })
            }),
            (Some(path), contents, _) => {
                let project_item = project.update(cx, |project, cx| {
                    let (worktree, path) = project
                        .find_local_worktree(&path, cx)
                        .with_context(|| format!("No worktree for path: {path:?}"))?;
                    let project_path = ProjectPath {
                        worktree_id: worktree.read(cx).id(),
                        path: path.into(),
                    };

                    Ok(project.open_path(project_path, cx))
                });

                project_item
                    .map(|project_item| {
                        cx.spawn(|pane, mut cx| async move {
                            let (_, project_item) = project_item.await?;
                            let buffer = project_item.downcast::<Buffer>().map_err(|_| {
                                anyhow!("Project item at stored path was not a buffer")
                            })?;

                            // This is a bit wasteful: we're loading the whole buffer from
                            // disk and then overwrite the content.
                            // But for now, it keeps the implementation of the content serialization
                            // simple, because we don't have to persist all of the metadata that we get
                            // by loading the file (git diff base, mtime, ...).
                            if let Some(buffer_text) = contents {
                                buffer.update(&mut cx, |buffer, cx| {
                                    buffer.set_text(buffer_text, cx);
                                })?;
                            }

                            pane.update(&mut cx, |_, cx| {
                                cx.new_view(|cx| {
                                    let mut editor = Editor::for_buffer(buffer, Some(project), cx);

                                    editor.read_scroll_position_from_db(item_id, workspace_id, cx);
                                    editor
                                })
                            })
                        })
                    })
                    .unwrap_or_else(|error| Task::ready(Err(error)))
            }
            _ => Task::ready(Err(anyhow!("No path or contents found for buffer"))),
        }
    }

    fn serialize(
        &mut self,
        workspace: &mut Workspace,
        item_id: ItemId,
        closing: bool,
        cx: &mut ViewContext<Self>,
    ) -> Option<Task<Result<()>>> {
        let mut serialize_dirty_buffers = self.serialize_dirty_buffers;

        let project = self.project.clone()?;
        if project.read(cx).worktrees().next().is_none() {
            // If we don't have a worktree, we don't serialize, because
            // if we don't have a worktree, we can't deserialize ourselves.
            serialize_dirty_buffers = false;
        }

        if closing && !serialize_dirty_buffers {
            return None;
        }

        let workspace_id = workspace.database_id()?;

        let buffer = self.buffer().read(cx).as_singleton()?;

        let is_dirty = buffer.read(cx).is_dirty();
        let path = buffer
            .read(cx)
            .file()
            .and_then(|file| file.as_local())
            .map(|file| file.abs_path(cx));
        let snapshot = buffer.read(cx).snapshot();

        Some(cx.spawn(|_this, cx| async move {
            cx.background_executor()
                .spawn(async move {
                    if let Some(path) = path {
                        DB.save_path(item_id, workspace_id, path.clone())
                            .await
                            .context("failed to save path of buffer")?
                    }

                    if serialize_dirty_buffers {
                        if is_dirty {
                            let contents = snapshot.text();
                            let language = snapshot.language().map(|lang| lang.name().to_string());
                            DB.save_contents(item_id, workspace_id, contents, language)
                                .await?;
                        } else {
                            DB.delete_contents(item_id, workspace_id).await?;
                        }
                    }

                    anyhow::Ok(())
                })
                .await
                .context("failed to save contents of buffer")?;

            Ok(())
        }))
    }

    fn should_serialize(&self, event: &Self::Event) -> bool {
        matches!(
            event,
            EditorEvent::Saved | EditorEvent::DirtyChanged | EditorEvent::BufferEdited
        )
    }
}

impl ProjectItem for Editor {
    type Item = Buffer;

    fn for_project_item(
        project: Model<Project>,
        buffer: Model<Buffer>,
        cx: &mut ViewContext<Self>,
    ) -> Self {
        Self::for_buffer(buffer, Some(project), cx)
    }
}

impl EventEmitter<SearchEvent> for Editor {}

pub(crate) enum BufferSearchHighlights {}
impl SearchableItem for Editor {
    type Match = Range<Anchor>;

    fn clear_matches(&mut self, cx: &mut ViewContext<Self>) {
        self.clear_background_highlights::<BufferSearchHighlights>(cx);
    }

    fn update_matches(&mut self, matches: &[Range<Anchor>], cx: &mut ViewContext<Self>) {
        self.highlight_background::<BufferSearchHighlights>(
            matches,
            |theme| theme.search_match_background,
            cx,
        );
    }

    fn has_filtered_search_ranges(&mut self) -> bool {
        self.has_background_highlights::<SearchWithinRange>()
    }

    fn toggle_filtered_search_ranges(&mut self, enabled: bool, cx: &mut ViewContext<Self>) {
        if self.has_filtered_search_ranges() {
            self.previous_search_ranges = self
                .clear_background_highlights::<SearchWithinRange>(cx)
                .map(|(_, ranges)| ranges)
        }

        if !enabled {
            return;
        }

        let ranges = self.selections.disjoint_anchor_ranges();
        if ranges.iter().any(|range| range.start != range.end) {
            self.set_search_within_ranges(&ranges, cx);
        } else if let Some(previous_search_ranges) = self.previous_search_ranges.take() {
            self.set_search_within_ranges(&previous_search_ranges, cx)
        }
    }

    fn query_suggestion(&mut self, cx: &mut ViewContext<Self>) -> String {
        let setting = EditorSettings::get_global(cx).seed_search_query_from_cursor;
        let snapshot = &self.snapshot(cx).buffer_snapshot;
        let selection = self.selections.newest::<usize>(cx);

        match setting {
            SeedQuerySetting::Never => String::new(),
            SeedQuerySetting::Selection | SeedQuerySetting::Always if !selection.is_empty() => {
                let text: String = snapshot
                    .text_for_range(selection.start..selection.end)
                    .collect();
                if text.contains('\n') {
                    String::new()
                } else {
                    text
                }
            }
            SeedQuerySetting::Selection => String::new(),
            SeedQuerySetting::Always => {
                let (range, kind) = snapshot.surrounding_word(selection.start);
                if kind == Some(CharKind::Word) {
                    let text: String = snapshot.text_for_range(range).collect();
                    if !text.trim().is_empty() {
                        return text;
                    }
                }
                String::new()
            }
        }
    }

    fn activate_match(
        &mut self,
        index: usize,
        matches: &[Range<Anchor>],
        cx: &mut ViewContext<Self>,
    ) {
        self.unfold_ranges([matches[index].clone()], false, true, cx);
        let range = self.range_for_match(&matches[index]);
        self.change_selections(Some(Autoscroll::fit()), cx, |s| {
            s.select_ranges([range]);
        })
    }

    fn select_matches(&mut self, matches: &[Self::Match], cx: &mut ViewContext<Self>) {
        self.unfold_ranges(matches.to_vec(), false, false, cx);
        let mut ranges = Vec::new();
        for m in matches {
            ranges.push(self.range_for_match(&m))
        }
        self.change_selections(None, cx, |s| s.select_ranges(ranges));
    }
    fn replace(
        &mut self,
        identifier: &Self::Match,
        query: &SearchQuery,
        cx: &mut ViewContext<Self>,
    ) {
        let text = self.buffer.read(cx);
        let text = text.snapshot(cx);
        let text = text.text_for_range(identifier.clone()).collect::<Vec<_>>();
        let text: Cow<_> = if text.len() == 1 {
            text.first().cloned().unwrap().into()
        } else {
            let joined_chunks = text.join("");
            joined_chunks.into()
        };

        if let Some(replacement) = query.replacement_for(&text) {
            self.transact(cx, |this, cx| {
                this.edit([(identifier.clone(), Arc::from(&*replacement))], cx);
            });
        }
    }
    fn replace_all(
        &mut self,
        matches: &mut dyn Iterator<Item = &Self::Match>,
        query: &SearchQuery,
        cx: &mut ViewContext<Self>,
    ) {
        let text = self.buffer.read(cx);
        let text = text.snapshot(cx);
        let mut edits = vec![];
        for m in matches {
            let text = text.text_for_range(m.clone()).collect::<Vec<_>>();
            let text: Cow<_> = if text.len() == 1 {
                text.first().cloned().unwrap().into()
            } else {
                let joined_chunks = text.join("");
                joined_chunks.into()
            };

            if let Some(replacement) = query.replacement_for(&text) {
                edits.push((m.clone(), Arc::from(&*replacement)));
            }
        }

        if !edits.is_empty() {
            self.transact(cx, |this, cx| {
                this.edit(edits, cx);
            });
        }
    }
    fn match_index_for_direction(
        &mut self,
        matches: &[Range<Anchor>],
        current_index: usize,
        direction: Direction,
        count: usize,
        cx: &mut ViewContext<Self>,
    ) -> usize {
        let buffer = self.buffer().read(cx).snapshot(cx);
        let current_index_position = if self.selections.disjoint_anchors().len() == 1 {
            self.selections.newest_anchor().head()
        } else {
            matches[current_index].start
        };

        let mut count = count % matches.len();
        if count == 0 {
            return current_index;
        }
        match direction {
            Direction::Next => {
                if matches[current_index]
                    .start
                    .cmp(&current_index_position, &buffer)
                    .is_gt()
                {
                    count = count - 1
                }

                (current_index + count) % matches.len()
            }
            Direction::Prev => {
                if matches[current_index]
                    .end
                    .cmp(&current_index_position, &buffer)
                    .is_lt()
                {
                    count = count - 1;
                }

                if current_index >= count {
                    current_index - count
                } else {
                    matches.len() - (count - current_index)
                }
            }
        }
    }

    fn find_matches(
        &mut self,
        query: Arc<project::search::SearchQuery>,
        cx: &mut ViewContext<Self>,
    ) -> Task<Vec<Range<Anchor>>> {
        let buffer = self.buffer().read(cx).snapshot(cx);
        let search_within_ranges = self
            .background_highlights
            .get(&TypeId::of::<SearchWithinRange>())
            .map_or(vec![], |(_color, ranges)| {
                ranges.iter().map(|range| range.clone()).collect::<Vec<_>>()
            });

        cx.background_executor().spawn(async move {
            let mut ranges = Vec::new();

            if let Some((_, _, excerpt_buffer)) = buffer.as_singleton() {
                let search_within_ranges = if search_within_ranges.is_empty() {
                    vec![None]
                } else {
                    search_within_ranges
                        .into_iter()
                        .map(|range| Some(range.to_offset(&buffer)))
                        .collect::<Vec<_>>()
                };

                for range in search_within_ranges {
                    let buffer = &buffer;
                    ranges.extend(
                        query
                            .search(excerpt_buffer, range.clone())
                            .await
                            .into_iter()
                            .map(|matched_range| {
                                let offset = range.clone().map(|r| r.start).unwrap_or(0);
                                buffer.anchor_after(matched_range.start + offset)
                                    ..buffer.anchor_before(matched_range.end + offset)
                            }),
                    );
                }
            } else {
                let search_within_ranges = if search_within_ranges.is_empty() {
                    vec![buffer.anchor_before(0)..buffer.anchor_after(buffer.len())]
                } else {
                    search_within_ranges
                };

                for (excerpt_id, search_buffer, search_range) in
                    buffer.excerpts_in_ranges(search_within_ranges)
                {
                    if !search_range.is_empty() {
                        ranges.extend(
                            query
                                .search(&search_buffer, Some(search_range.clone()))
                                .await
                                .into_iter()
                                .map(|match_range| {
                                    let start = search_buffer
                                        .anchor_after(search_range.start + match_range.start);
                                    let end = search_buffer
                                        .anchor_before(search_range.start + match_range.end);
                                    buffer.anchor_in_excerpt(excerpt_id, start).unwrap()
                                        ..buffer.anchor_in_excerpt(excerpt_id, end).unwrap()
                                }),
                        );
                    }
                }
            };

            ranges
        })
    }

    fn active_match_index(
        &mut self,
        matches: &[Range<Anchor>],
        cx: &mut ViewContext<Self>,
    ) -> Option<usize> {
        active_match_index(
            matches,
            &self.selections.newest_anchor().head(),
            &self.buffer().read(cx).snapshot(cx),
        )
    }

    fn search_bar_visibility_changed(&mut self, _visible: bool, _cx: &mut ViewContext<Self>) {
        self.expect_bounds_change = self.last_bounds;
    }
}

pub fn active_match_index(
    ranges: &[Range<Anchor>],
    cursor: &Anchor,
    buffer: &MultiBufferSnapshot,
) -> Option<usize> {
    if ranges.is_empty() {
        None
    } else {
        match ranges.binary_search_by(|probe| {
            if probe.end.cmp(cursor, buffer).is_lt() {
                Ordering::Less
            } else if probe.start.cmp(cursor, buffer).is_gt() {
                Ordering::Greater
            } else {
                Ordering::Equal
            }
        }) {
            Ok(i) | Err(i) => Some(cmp::min(i, ranges.len() - 1)),
        }
    }
}

pub fn entry_label_color(selected: bool) -> Color {
    if selected {
        Color::Default
    } else {
        Color::Muted
    }
}

pub fn entry_git_aware_label_color(
    git_status: Option<GitFileStatus>,
    ignored: bool,
    selected: bool,
) -> Color {
    if ignored {
        Color::Ignored
    } else {
        match git_status {
            Some(GitFileStatus::Added) => Color::Created,
            Some(GitFileStatus::Modified) => Color::Modified,
            Some(GitFileStatus::Conflict) => Color::Conflict,
            None => entry_label_color(selected),
        }
    }
}

fn path_for_buffer<'a>(
    buffer: &Model<MultiBuffer>,
    height: usize,
    include_filename: bool,
    cx: &'a AppContext,
) -> Option<Cow<'a, Path>> {
    let file = buffer.read(cx).as_singleton()?.read(cx).file()?;
    path_for_file(file.as_ref(), height, include_filename, cx)
}

fn path_for_file<'a>(
    file: &'a dyn language::File,
    mut height: usize,
    include_filename: bool,
    cx: &'a AppContext,
) -> Option<Cow<'a, Path>> {
    // Ensure we always render at least the filename.
    height += 1;

    let mut prefix = file.path().as_ref();
    while height > 0 {
        if let Some(parent) = prefix.parent() {
            prefix = parent;
            height -= 1;
        } else {
            break;
        }
    }

    // Here we could have just always used `full_path`, but that is very
    // allocation-heavy and so we try to use a `Cow<Path>` if we haven't
    // traversed all the way up to the worktree's root.
    if height > 0 {
        let full_path = file.full_path(cx);
        if include_filename {
            Some(full_path.into())
        } else {
            Some(full_path.parent()?.to_path_buf().into())
        }
    } else {
        let mut path = file.path().strip_prefix(prefix).ok()?;
        if !include_filename {
            path = path.parent()?;
        }
        Some(path.into())
    }
}

#[cfg(test)]
mod tests {
    use super::*;
    use gpui::AppContext;
    use language::TestFile;
    use std::path::Path;

    #[gpui::test]
    fn test_path_for_file(cx: &mut AppContext) {
        let file = TestFile {
            path: Path::new("").into(),
            root_name: String::new(),
        };
        assert_eq!(path_for_file(&file, 0, false, cx), None);
    }
}<|MERGE_RESOLUTION|>--- conflicted
+++ resolved
@@ -22,11 +22,7 @@
 };
 use rpc::proto::{self, update_view, PeerId};
 use settings::Settings;
-<<<<<<< HEAD
-use workspace::item::{ItemSettings, SerializableItem, TabContentParams};
-=======
-use workspace::item::{Dedup, ItemSettings, TabContentParams};
->>>>>>> 85bc2339
+use workspace::item::{Dedup, ItemSettings, SerializableItem, TabContentParams};
 
 use std::{
     any::TypeId,
@@ -903,7 +899,6 @@
         item_id: ItemId,
         cx: &mut ViewContext<Pane>,
     ) -> Task<Result<View<Self>>> {
-<<<<<<< HEAD
         let path_content_language = match DB
             .get_path_and_contents(item_id, workspace_id)
             .context("Failed to query editor state")
@@ -925,21 +920,6 @@
                 return Task::ready(Err(error));
             }
         };
-=======
-        let project_item: Result<_> = project.update(cx, |project, cx| {
-            // Look up the path with this key associated, create a self with that path
-            let path = DB
-                .get_path(item_id, workspace_id)?
-                .context("No path stored for this editor")?;
-
-            let (worktree, path) = project
-                .find_worktree(&path, cx)
-                .with_context(|| format!("No worktree for path: {path:?}"))?;
-            let project_path = ProjectPath {
-                worktree_id: worktree.read(cx).id(),
-                path: path.into(),
-            };
->>>>>>> 85bc2339
 
         match path_content_language {
             (None, Some(content), language_name) => cx.spawn(|_, mut cx| async move {
